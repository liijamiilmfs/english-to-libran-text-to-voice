--- conflicted
+++ resolved
@@ -187,9 +187,6 @@
 *.temp
 .DS_Store
 Thumbs.db
-<<<<<<< HEAD
-=======
 
 # GPT Runner scripts (external project)
-scripts/gpt_runner_*.ps1
->>>>>>> 37d44ba5
+scripts/gpt_runner_*.ps1