--- conflicted
+++ resolved
@@ -150,22 +150,14 @@
   
   // Install Python dependencies directly (skip editable install due to Windows issues)
   const installResult = runCommand(
-<<<<<<< HEAD
-    `cd ${importerDir} && python -m pip install --user -e .`,
-=======
     `cd ${importerDir} && python -m pip install pdfplumber pydantic click regex unidecode pytest pytest-cov pytest-xdist`,
->>>>>>> aa32a534
     'Installing Python dependencies',
     { cwd: process.cwd() }
   );
   if (!installResult.success) {
     log('Basic installation failed, trying with dev dependencies...', 'warn');
     const devInstallResult = runCommand(
-<<<<<<< HEAD
-      `cd ${importerDir} && python -m pip install --user -e '.[dev]'`,
-=======
       `cd ${importerDir} && python -m pip install pdfplumber pydantic click regex unidecode pytest pytest-cov pytest-xdist black isort`,
->>>>>>> aa32a534
       'Installing Python dev dependencies',
       { cwd: process.cwd() }
     );
