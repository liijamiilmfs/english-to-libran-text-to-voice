import { NextRequest, NextResponse } from 'next/server'
import { readFileSync } from 'fs'
import { join } from 'path'
<<<<<<< HEAD
import { withAdminAuth } from '@/lib/api-security'
=======
import { log, generateCorrelationId, LogEvents } from '@/lib/logger'
import { ErrorCode, createErrorResponse } from '@/lib/error-taxonomy'
>>>>>>> cc8c3cdf

interface DictionaryEntry {
  english: string
  ancient?: string
  modern?: string
  notes?: string
  section?: string
  category?: string
  usage_count?: number
  last_used?: string
  etymology?: string[]
  tags?: string[]
}

interface DictionarySection {
  data: DictionaryEntry[]
}

interface DictionaryData {
  metadata: any
  sections: Record<string, DictionarySection>
}

interface DictionaryMetadata {
  version: string
  total_entries: number
  last_updated: string
  sections: Record<string, number>
}

<<<<<<< HEAD
async function handleGet(request: NextRequest) {
=======
/**
 * Load dictionary data from file
 */
async function loadDictionaryData(): Promise<DictionaryData> {
>>>>>>> cc8c3cdf
  try {
    // Use the v1.7.0 dictionary as it's the most current
    const dictionaryPath = join(process.cwd(), 'data', 'UnifiedLibranDictionaryv1.7.0.json')
    const content = readFileSync(dictionaryPath, 'utf-8')
    return JSON.parse(content)
  } catch (error) {
    throw new Error(`Failed to load dictionary: ${error instanceof Error ? error.message : 'Unknown error'}`)
  }
}

/**
 * Transform dictionary data for API response
 * This function demonstrates the fix for the original issue:
 * - It reads the entry.section value set by bulk operations
 * - It respects the category/section properties updated by bulk edits
 * - It ensures entries appear in their correct sections
 */
function transformDictionaryForResponse(data: DictionaryData): any {
  const response: any = {
    metadata: data.metadata,
    sections: {}
  }

  if (data.sections) {
    Object.entries(data.sections).forEach(([sectionName, section]) => {
      if (section.data && Array.isArray(section.data)) {
        response.sections[sectionName] = {
          data: section.data.map(entry => ({
            ...entry,
            // Use the entry's section property if it exists (set by bulk operations)
            // Otherwise fall back to the section name
            section: entry.section || sectionName,
            category: entry.category || entry.section || sectionName,
            // Add mock usage data for dashboard display
            usage_count: Math.floor(Math.random() * 100),
            last_used: new Date(Date.now() - Math.random() * 30 * 24 * 60 * 60 * 1000).toISOString(),
            etymology: entry.etymology || [],
            tags: entry.tags || []
          }))
        }
      }
    })
  }

  return response
}

/**
 * Get dictionary data with proper section handling
 */
export async function GET(request: NextRequest) {
  const requestId = generateCorrelationId()
  log.apiRequest('GET', '/api/admin/dictionary', requestId)

  try {
    const url = new URL(request.url)
    const variant = url.searchParams.get('variant') || 'ancient'
    const section = url.searchParams.get('section') || null

    if (!['ancient', 'modern'].includes(variant)) {
      const errorResponse = createErrorResponse(ErrorCode.VALIDATION_INVALID_VARIANT, { requestId, variant })
      log.validationFail('variant', 'Variant must be "ancient" or "modern"', requestId, { variant })
      return NextResponse.json(errorResponse.body, { status: errorResponse.status })
    }

    // Load dictionary data
    const dictionaryData = await loadDictionaryData()
    
    // Transform data to ensure proper section handling
    const transformedData = transformDictionaryForResponse(dictionaryData)

    // Filter by section if requested
    if (section) {
      if (transformedData.sections[section]) {
        transformedData.sections = { [section]: transformedData.sections[section] }
      } else {
        // Return empty result if section doesn't exist
        transformedData.sections = {}
      }
    }

    // Calculate statistics
    const stats = {
      totalSections: Object.keys(transformedData.sections).length,
      totalEntries: Object.values(transformedData.sections).reduce(
        (total: number, section: any) => total + (section.data?.length || 0), 0
      ),
      sections: Object.keys(transformedData.sections)
    }

    // Create metadata for dashboard compatibility
    const metadata: DictionaryMetadata = {
      version: dictionaryData.metadata?.version || '1.7.0',
      total_entries: stats.totalEntries,
      last_updated: dictionaryData.metadata?.created_on || new Date().toISOString(),
      sections: Object.keys(transformedData.sections).reduce((acc, sectionName) => {
        acc[sectionName] = transformedData.sections[sectionName].data?.length || 0
        return acc
      }, {} as Record<string, number>)
    }

    log.info('Dictionary data retrieved', {
      event: LogEvents.DICTIONARY_BULK_EDIT, // Reusing this event for dictionary operations
      corr_id: requestId,
      ctx: { 
        variant, 
        section,
        stats,
        // Log how many entries have custom section properties (indicating bulk edits)
        entriesWithCustomSections: Object.values(transformedData.sections).reduce((count, section: any) => {
          return count + (section.data?.filter((entry: any) => entry.section && entry.section !== section).length || 0)
        }, 0)
      }
    })

    return NextResponse.json({
      success: true,
      variant,
      section: section || 'all',
      stats,
      metadata,
      data: transformedData
    })

  } catch (error) {
    const errorResponse = createErrorResponse(ErrorCode.DICTIONARY_LOAD_FAILED, { requestId }, error as Error)
    log.errorWithContext(error instanceof Error ? error : new Error('Unknown error'), LogEvents.DICTIONARY_LOAD_ERROR, requestId)
    
    return NextResponse.json(errorResponse.body, { status: errorResponse.status })
  }
}

<<<<<<< HEAD
async function handlePost(request: NextRequest) {
=======
export async function POST(request: NextRequest) {
  const requestId = generateCorrelationId()
  log.apiRequest('POST', '/api/admin/dictionary', requestId)

>>>>>>> cc8c3cdf
  try {
    const body = await request.json()
    const { action, entry } = body

    switch (action) {
      case 'add':
        // TODO: Implement add entry logic
        return NextResponse.json({ success: true, message: 'Entry added successfully' })
      
      case 'update':
        // TODO: Implement update entry logic
        return NextResponse.json({ success: true, message: 'Entry updated successfully' })
      
      case 'delete':
        // TODO: Implement delete entry logic
        return NextResponse.json({ success: true, message: 'Entry deleted successfully' })
      
      default:
        const errorResponse = createErrorResponse(ErrorCode.VALIDATION_INVALID_OPERATION, { requestId })
        log.validationFail('action', `Invalid action: ${action}`, requestId)
        return NextResponse.json(errorResponse.body, { status: errorResponse.status })
    }

  } catch (error) {
    const errorResponse = createErrorResponse(ErrorCode.DICTIONARY_BULK_OPERATION_FAILED, { requestId }, error as Error)
    log.errorWithContext(error instanceof Error ? error : new Error('Unknown error'), LogEvents.DICTIONARY_BULK_EDIT_ERROR, requestId)
    
    return NextResponse.json(errorResponse.body, { status: errorResponse.status })
  }
}

// Export secured handlers
export const GET = withAdminAuth(handleGet)
export const POST = withAdminAuth(handlePost)<|MERGE_RESOLUTION|>--- conflicted
+++ resolved
@@ -1,12 +1,9 @@
 import { NextRequest, NextResponse } from 'next/server'
 import { readFileSync } from 'fs'
 import { join } from 'path'
-<<<<<<< HEAD
-import { withAdminAuth } from '@/lib/api-security'
-=======
 import { log, generateCorrelationId, LogEvents } from '@/lib/logger'
 import { ErrorCode, createErrorResponse } from '@/lib/error-taxonomy'
->>>>>>> cc8c3cdf
+import { withAdminAuth } from '@/lib/api-security'
 
 interface DictionaryEntry {
   english: string
@@ -37,14 +34,10 @@
   sections: Record<string, number>
 }
 
-<<<<<<< HEAD
-async function handleGet(request: NextRequest) {
-=======
 /**
  * Load dictionary data from file
  */
 async function loadDictionaryData(): Promise<DictionaryData> {
->>>>>>> cc8c3cdf
   try {
     // Use the v1.7.0 dictionary as it's the most current
     const dictionaryPath = join(process.cwd(), 'data', 'UnifiedLibranDictionaryv1.7.0.json')
@@ -95,7 +88,7 @@
 /**
  * Get dictionary data with proper section handling
  */
-export async function GET(request: NextRequest) {
+async function handleGet(request: NextRequest) {
   const requestId = generateCorrelationId()
   log.apiRequest('GET', '/api/admin/dictionary', requestId)
 
@@ -177,14 +170,9 @@
   }
 }
 
-<<<<<<< HEAD
 async function handlePost(request: NextRequest) {
-=======
-export async function POST(request: NextRequest) {
   const requestId = generateCorrelationId()
   log.apiRequest('POST', '/api/admin/dictionary', requestId)
-
->>>>>>> cc8c3cdf
   try {
     const body = await request.json()
     const { action, entry } = body
