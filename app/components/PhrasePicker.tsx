--- conflicted
+++ resolved
@@ -1,7 +1,7 @@
 'use client'
 
 import type { Phrase, PhraseCategory, PhraseDifficulty, PhraseFilter } from '@/lib/types/phrase'
-import { useCallback, useEffect, useState } from 'react'
+import React, { useCallback, useEffect, useState } from 'react'
 
 interface PhrasePickerProps {
   onPhraseSelect: (phrase: Phrase, variant: 'ancient' | 'modern') => void
@@ -269,22 +269,6 @@
       )}
 
       {/* Phrase List */}
-<<<<<<< HEAD
-      <div className="space-y-2 max-h-80 overflow-y-auto">
-        {phrases.map((phrase) => (
-          <div
-            key={phrase.id}
-            onClick={() => handlePhraseClick(phrase)}
-            className={`p-2 border rounded-md cursor-pointer transition-colors text-sm ${selectedPhrase?.id === phrase.id
-              ? 'border-blue-500 bg-blue-50'
-              : 'border-gray-200 hover:bg-gray-50'
-              }`}
-          >
-            <div className="flex justify-between items-start mb-2">
-              <div className="flex-1">
-                <div className="font-medium text-gray-900">
-                  {phrase.english}
-=======
       <div className="space-y-2 max-h-80 overflow-y-auto" role="region" aria-live="polite">
         <ul className="space-y-2" role="list">
           {phrases.map((phrase) => (
@@ -320,7 +304,6 @@
                       {formatCategoryName(phrase.category)}
                     </span>
                   </div>
->>>>>>> b22fd2bf
                 </div>
               </button>
             </li>
